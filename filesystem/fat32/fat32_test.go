package fat32_test

/*
 These tests the exported functions
 We want to do full-in tests with files
*/

import (
	"bytes"
	"crypto/rand"
	"fmt"
	"io"
	mathrandv2 "math/rand/v2"
	"os"
	"path"
	"path/filepath"
	"strings"
	"testing"

	"github.com/diskfs/go-diskfs"
	"github.com/diskfs/go-diskfs/disk"
	"github.com/diskfs/go-diskfs/filesystem"
	"github.com/diskfs/go-diskfs/filesystem/fat32"
	"github.com/diskfs/go-diskfs/testhelper"
	"github.com/diskfs/go-diskfs/util"
)

var (
	intImage     = os.Getenv("TEST_IMAGE")
	keepTmpFiles = os.Getenv("KEEPTESTFILES")
)

func getOpenMode(mode int) string {
	modes := make([]string, 0)
	if mode&os.O_CREATE == os.O_CREATE {
		modes = append(modes, "CREATE")
	}
	if mode&os.O_APPEND == os.O_APPEND {
		modes = append(modes, "APPEND")
	}
	if mode&os.O_RDWR == os.O_RDWR {
		modes = append(modes, "RDWR")
	} else {
		modes = append(modes, "RDONLY")
	}
	return strings.Join(modes, "|")
}

func tmpFat32(fill bool, embedPre, embedPost int64) (*os.File, error) {
	filename := "fat32_test"
	f, err := os.CreateTemp("", filename)
	if err != nil {
		return nil, fmt.Errorf("Failed to create tempfile %s :%v", filename, err)
	}

	// either copy the contents of the base file over, or make a file of similar size
	b, err := os.ReadFile(fat32.Fat32File)
	if err != nil {
		return nil, fmt.Errorf("Failed to read contents of %s: %v", fat32.Fat32File, err)
	}
	if embedPre > 0 {
		empty := make([]byte, embedPre)
		written, err := f.Write(empty)
		if err != nil {
			return nil, fmt.Errorf("Failed to write %d zeroes at beginning of %s: %v", embedPre, filename, err)
		}
		if written != len(empty) {
			return nil, fmt.Errorf("wrote only %d zeroes at beginning of %s instead of %d", written, filename, len(empty))
		}
	}
	if fill {
		written, err := f.Write(b)
		if err != nil {
			return nil, fmt.Errorf("Failed to write contents of %s to %s: %v", fat32.Fat32File, filename, err)
		}
		if written != len(b) {
			return nil, fmt.Errorf("wrote only %d bytes of %s to %s instead of %d", written, fat32.Fat32File, filename, len(b))
		}
	} else {
		size := int64(len(b))
		empty := make([]byte, size)
		written, err := f.Write(empty)
		if err != nil {
			return nil, fmt.Errorf("Failed to write %d zeroes as content of %s: %v", size, filename, err)
		}
		if written != len(empty) {
			return nil, fmt.Errorf("wrote only %d zeroes as content of %s instead of %d", written, filename, len(empty))
		}
	}
	if embedPost > 0 {
		empty := make([]byte, embedPost)
		written, err := f.Write(empty)
		if err != nil {
			return nil, fmt.Errorf("Failed to write %d zeroes at end of %s: %v", embedPost, filename, err)
		}
		if written != len(empty) {
			return nil, fmt.Errorf("wrote only %d zeroes at end of %s instead of %d", written, filename, len(empty))
		}
	}

	return f, nil
}

func TestFat32Type(t *testing.T) {
	fs := &fat32.FileSystem{}
	fstype := fs.Type()
	expected := filesystem.TypeFat32
	if fstype != expected {
		t.Errorf("Type() returns %v instead of expected %v", fstype, expected)
	}
}

func TestFat32Mkdir(t *testing.T) {
	// only do this test if os.Getenv("TEST_IMAGE") contains a real image
	if intImage == "" {
		return
	}
	//nolint:thelper // this is not a helper function
	runTest := func(t *testing.T, post, pre int64, fatFunc func(util.File, int64, int64, int64) (*fat32.FileSystem, error)) {
		// create our directories
		tests := []string{
			"/",
			"/foo",
			"/foo/bar",
			"/a/b/c",
		}
		f, err := tmpFat32(true, pre, post)
		if err != nil {
			t.Fatal(err)
		}
		if keepTmpFiles == "" {
			defer os.Remove(f.Name())
		} else {
			fmt.Println(f.Name())
		}
		fileInfo, err := f.Stat()
		if err != nil {
			t.Fatalf("error getting file info for tmpfile %s: %v", f.Name(), err)
		}
		fs, err := fatFunc(f, fileInfo.Size()-pre-post, pre, 512)
		if err != nil {
			t.Fatalf("error reading fat32 filesystem from %s: %v", f.Name(), err)
		}
		for _, p := range tests {
			err := fs.Mkdir(p)
			switch {
			case err != nil:
				t.Errorf("Mkdir(%s): error %v", p, err)
			default:
				// check that the directory actually was created
				output := new(bytes.Buffer)
				mpath := "/file.img"
				mounts := map[string]string{
					f.Name(): mpath,
				}
				err := testhelper.DockerRun(nil, output, false, true, mounts, intImage, "mdir", "-i", fmt.Sprintf("%s@@%d", mpath, pre), fmt.Sprintf("::%s", p))
				if err != nil {
					t.Errorf("Mkdir(%s): Unexpected err: %v", p, err)
					t.Log(output.String())
				}
			}
		}
	}
	t.Run("read to Mkdir", func(t *testing.T) {
		t.Run("entire image", func(t *testing.T) {
			runTest(t, 0, 0, fat32.Read)
		})
		t.Run("embedded filesystem", func(t *testing.T) {
			runTest(t, 500, 1000, fat32.Read)
		})
	})
	t.Run("Create to Mkdir", func(t *testing.T) {
		// This is to enable Create "fit" into the common testing logic
		createShim := func(file util.File, size int64, start int64, blocksize int64) (*fat32.FileSystem, error) {
			return fat32.Create(file, size, start, blocksize, "")
		}
		t.Run("entire image", func(t *testing.T) {
			runTest(t, 0, 0, createShim)
		})
		t.Run("embedded filesystem", func(t *testing.T) {
			runTest(t, 500, 1000, createShim)
		})
	})
}

func TestFat32Create(t *testing.T) {
	tests := []struct {
		blocksize int64
		filesize  int64
		fs        *fat32.FileSystem
		err       error
	}{
		{500, 6000, nil, fmt.Errorf("blocksize for FAT32 must be")},
		{513, 6000, nil, fmt.Errorf("blocksize for FAT32 must be")},
		{512, fat32.Fat32MaxSize + 100000, nil, fmt.Errorf("requested size is larger than maximum allowed FAT32")},
		{512, 0, nil, fmt.Errorf("requested size is smaller than minimum allowed FAT32")},
		{512, 10000000, &fat32.FileSystem{}, nil},
	}
	//nolint:thelper // this is not a helper function
	runTest := func(t *testing.T, pre, post int64) {
		for _, t2 := range tests {
			tt := t2
			t.Run(fmt.Sprintf("blocksize %d filesize %d", tt.blocksize, tt.filesize), func(t *testing.T) {
				// get a temporary working file
				f, err := tmpFat32(false, pre, post)
				if err != nil {
					t.Fatal(err)
				}
				defer os.Remove(f.Name())
				// create the filesystem
				fs, err := fat32.Create(f, tt.filesize-pre-post, pre, tt.blocksize, "")
				switch {
				case (err == nil && tt.err != nil) || (err != nil && tt.err == nil) || (err != nil && tt.err != nil && !strings.HasPrefix(err.Error(), tt.err.Error())):
					t.Errorf("Create(%s, %d, %d, %d): mismatched errors\nactual %v\nexpected %v", f.Name(), tt.filesize, 0, tt.blocksize, err, tt.err)
				case (fs == nil && tt.fs != nil) || (fs != nil && tt.fs == nil):
					t.Errorf("Create(%s, %d, %d, %d): mismatched fs\nactual %v\nexpected %v", f.Name(), tt.filesize, 0, tt.blocksize, fs, tt.fs)
				}
				// we do not match the filesystems here, only check functional accuracy
			})
		}
	}

	t.Run("entire image", func(t *testing.T) {
		runTest(t, 0, 0)
	})
	t.Run("embedded filesystem", func(t *testing.T) {
		runTest(t, 500, 1000)
	})
}

func TestFat32Read(t *testing.T) {
	// test cases:
	// - invalid blocksize
	// - invalid file size (0 and too big)
	// - invalid FSISBootSector
	// - valid file
	tests := []struct {
		blocksize  int64
		filesize   int64
		bytechange int64
		fs         *fat32.FileSystem
		err        error
	}{
		{500, 6000, -1, nil, fmt.Errorf("blocksize for FAT32 must be")},
		{513, 6000, -1, nil, fmt.Errorf("blocksize for FAT32 must be")},
		{512, fat32.Fat32MaxSize + 10000, -1, nil, fmt.Errorf("requested size is larger than maximum allowed FAT32 size")},
		{512, 0, -1, nil, fmt.Errorf("requested size is smaller than minimum allowed FAT32 size")},
		{512, 10000000, 512, nil, fmt.Errorf("error reading FileSystem Information Sector")},
		{512, 10000000, -1, &fat32.FileSystem{}, nil},
	}
	//nolint:thelper // this is not a helper function
	runTest := func(t *testing.T, pre, post int64) {
		for _, t2 := range tests {
			tt := t2
			t.Run(fmt.Sprintf("blocksize %d filesize %d bytechange %d", tt.filesize, tt.blocksize, tt.bytechange), func(t *testing.T) {
				// get a temporary working file
				f, err := tmpFat32(true, pre, post)
				if err != nil {
					t.Fatal(err)
				}
				defer os.Remove(f.Name())
				// make any changes needed to corrupt it
				corrupted := ""
				if tt.bytechange >= 0 {
					b := make([]byte, 1)
					_, _ = rand.Read(b)
					_, _ = f.WriteAt(b, tt.bytechange+pre)
					corrupted = fmt.Sprintf("corrupted %d", tt.bytechange+pre)
				}
				// create the filesystem
				fs, err := fat32.Read(f, tt.filesize-pre-post, pre, tt.blocksize)
				switch {
				case (err == nil && tt.err != nil) || (err != nil && tt.err == nil) || (err != nil && tt.err != nil && !strings.HasPrefix(err.Error(), tt.err.Error())):
					t.Errorf("read(%s, %d, %d, %d) %s: mismatched errors, actual %v expected %v", f.Name(), tt.filesize, 0, tt.blocksize, corrupted, err, tt.err)
				case (fs == nil && tt.fs != nil) || (fs != nil && tt.fs == nil):
					t.Errorf("read(%s, %d, %d, %d) %s: mismatched fs, actual then expected", f.Name(), tt.filesize, 0, tt.blocksize, corrupted)
					t.Logf("%v", fs)
					t.Logf("%v", tt.fs)
				}
				// we do not match the filesystems here, only check functional accuracy
			})
		}
	}
	t.Run("entire image", func(t *testing.T) {
		runTest(t, 0, 0)
	})
	t.Run("embedded filesystem", func(t *testing.T) {
		runTest(t, 500, 1000)
	})
}

func TestFat32ReadDir(t *testing.T) {
	//nolint:thelper // this is not a helper function
	runTest := func(t *testing.T, pre, post int64) {
		// get a temporary working file
		f, err := tmpFat32(true, pre, post)
		if err != nil {
			t.Fatal(err)
		}
		if keepTmpFiles == "" {
			defer os.Remove(f.Name())
		} else {
			fmt.Println(f.Name())
		}
		// determine entries from the actual data
		rootEntries, _, err := fat32.GetValidDirectoryEntries()
		if err != nil {
			t.Fatalf("error getting valid directory entries: %v", err)
		}
		// ignore volume entry when public-facing root entries
		rootEntries = rootEntries[:len(rootEntries)-1]
		fooEntries, _, err := fat32.GetValidDirectoryEntriesExtended("/foo")
		if err != nil {
			t.Fatalf("error getting valid directory entries for /foo: %v", err)
		}
		tests := []struct {
			path  string
			count int
			name  string
			isDir bool
			err   error
		}{
			{"/", len(rootEntries), "foo", true, nil},
			{"/foo", len(fooEntries), ".", true, nil},
			// 0 entries because the directory does not exist
			{"/a/b/c", 0, "", false, fmt.Errorf("error reading directory /a/b/c")},
		}
		fileInfo, err := f.Stat()
		if err != nil {
			t.Fatalf("error getting file info for tmpfile %s: %v", f.Name(), err)
		}
		fs, err := fat32.Read(f, fileInfo.Size()-pre-post, pre, 512)
		if err != nil {
			t.Fatalf("error reading fat32 filesystem from %s: %v", f.Name(), err)
		}
		for _, tt := range tests {
			output, err := fs.ReadDir(tt.path)
			switch {
			case (err == nil && tt.err != nil) || (err != nil && tt.err == nil) || (err != nil && tt.err != nil && !strings.HasPrefix(err.Error(), tt.err.Error())):
				t.Errorf("readDir(%s): mismatched errors, actual: %v , expected: %v", tt.path, err, tt.err)
			case output == nil && tt.err == nil:
				t.Errorf("readDir(%s): Unexpected nil output", tt.path)
			case len(output) != tt.count:
				t.Errorf("readDir(%s): output gave %d entries instead of expected %d", tt.path, len(output), tt.count)
			case len(output) > 0 && output[0].IsDir() != tt.isDir:
				t.Errorf("readDir(%s): output gave directory %t expected %t", tt.path, output[0].IsDir(), tt.isDir)
			case len(output) > 0 && output[0].Name() != tt.name:
				t.Errorf("readDir(%s): output gave name %s expected %s", tt.path, output[0].Name(), tt.name)
			}
		}
	}
	t.Run("entire image", func(t *testing.T) {
		runTest(t, 0, 0)
	})
	t.Run("embedded filesystem", func(t *testing.T) {
		runTest(t, 500, 1000)
	})
}

//nolint:gocyclo // we really do not care about the cyclomatic complexity of a test function. Maybe someday we will improve it.
func TestFat32OpenFile(t *testing.T) {
	// opening directories and files for reading
	t.Run("read", func(t *testing.T) {
		//nolint:thelper // this is not a helper function
		runTest := func(t *testing.T, pre, post int64) {
			// get a temporary working file
			f, err := tmpFat32(true, pre, post)
			if err != nil {
				t.Fatal(err)
			}
			if keepTmpFiles == "" {
				defer os.Remove(f.Name())
			} else {
				fmt.Println(f.Name())
			}
			tests := []struct {
				path     string
				mode     int
				expected string
				err      error
			}{
				// error opening a directory
				{"/", os.O_RDONLY, "", fmt.Errorf("cannot open directory %s as file", "/")},
				{"/", os.O_RDWR, "", fmt.Errorf("cannot open directory %s as file", "/")},
				{"/", os.O_CREATE, "", fmt.Errorf("cannot open directory %s as file", "/")},
				// open non-existent file for read or read write
				{"/abcdefg", os.O_RDONLY, "", fmt.Errorf("target file %s does not exist", "/abcdefg")},
				{"/abcdefg", os.O_RDWR, "", fmt.Errorf("target file %s does not exist", "/abcdefg")},
				{"/abcdefg", os.O_APPEND, "", fmt.Errorf("target file %s does not exist", "/abcdefg")},
				// open file for read or read write and check contents
				{"/CORTO1.TXT", os.O_RDONLY, "Tenemos un archivo corto\n", nil},
				{"/CORTO1.TXT", os.O_RDWR, "Tenemos un archivo corto\n", nil},
				// open file for create that already exists
				// {"/CORTO1.TXT", os.O_CREATE | os.O_RDWR, "Tenemos un archivo corto\n", nil},
				// {"/CORTO1.TXT", os.O_CREATE | os.O_RDONLY, "Tenemos un archivo corto\n", nil},
			}
			fileInfo, err := f.Stat()
			if err != nil {
				t.Fatalf("error getting file info for tmpfile %s: %v", f.Name(), err)
			}
			fs, err := fat32.Read(f, fileInfo.Size()-pre-post, pre, 512)
			if err != nil {
				t.Fatalf("error reading fat32 filesystem from %s: %v", f.Name(), err)
			}
			for _, tt := range tests {
				header := fmt.Sprintf("OpenFile(%s, %s)", tt.path, getOpenMode(tt.mode))
				reader, err := fs.OpenFile(tt.path, tt.mode)
				switch {
				case (err == nil && tt.err != nil) || (err != nil && tt.err == nil) || (err != nil && tt.err != nil && !strings.HasPrefix(err.Error(), tt.err.Error())):
					t.Errorf("%s: mismatched errors, actual: %v , expected: %v", header, err, tt.err)
				case reader == nil && (tt.err == nil || tt.expected != ""):
					t.Errorf("%s: Unexpected nil output", header)
				case reader != nil:
					b, err := io.ReadAll(reader)
					if err != nil {
						t.Errorf("%s: io.ReadAll(reader) unexpected error: %v", header, err)
					}
					if string(b) != tt.expected {
						t.Errorf("%s: mismatched contents, actual then expected", header)
						t.Log(string(b))
						t.Log(tt.expected)
					}
				}
			}
		}
		t.Run("entire image", func(t *testing.T) {
			runTest(t, 0, 0)
		})
		t.Run("embedded filesystem", func(t *testing.T) {
			runTest(t, 500, 1000)
		})
	})

	// write / create-and-write files and check contents
	// *** Write - writes right after last write or read
	// *** Read - reads right after last write or read
	// ** WriteAt - writes at specific location in file
	// ** ReadAt - reads at specific location in file
	t.Run("Write", func(t *testing.T) {
		//nolint:thelper // this is not a helper function
		runTest := func(t *testing.T, pre, post int64) {
			tests := []struct {
				path      string
				mode      int
				beginning bool // true means "Seek() to beginning of file before writing"; false means "read entire file then write"
				contents  string
				expected  string
				err       error
			}{
				//  - open for create file that does not exist (write contents, check that written)
				{"/abcdefg", os.O_RDWR | os.O_CREATE, false, "This is a test", "This is a test", nil},
				//  - open for readwrite file that does exist (write contents, check that overwritten)
				{"/CORTO1.TXT", os.O_RDWR, true, "This is a very long replacement string", "This is a very long replacement string", nil},
				{"/CORTO1.TXT", os.O_RDWR, true, "Two", "Twoemos un archivo corto\n", nil},
				{"/CORTO1.TXT", os.O_RDWR, false, "This is a very long replacement string", "Tenemos un archivo corto\nThis is a very long replacement string", nil},
				{"/CORTO1.TXT", os.O_RDWR, false, "Two", "Tenemos un archivo corto\nTwo", nil},
				//  - open for append file that does exist (write contents, check that appended)
				{"/CORTO1.TXT", os.O_APPEND, false, "More", "", filesystem.ErrReadonlyFilesystem},
				{"/CORTO1.TXT", os.O_APPEND | os.O_RDWR, false, "More", "Tenemos un archivo corto\nMore", nil},
				{"/CORTO1.TXT", os.O_APPEND, true, "More", "", filesystem.ErrReadonlyFilesystem},
				{"/CORTO1.TXT", os.O_APPEND | os.O_RDWR, true, "More", "Moremos un archivo corto\n", nil},
			}
			for _, t2 := range tests {
				tt := t2
				t.Run(fmt.Sprintf("path %s mode %v beginning %v", tt.path, tt.mode, tt.beginning), func(t *testing.T) {
					header := fmt.Sprintf("OpenFile(%s, %s, %t)", tt.path, getOpenMode(tt.mode), tt.beginning)
					// get a temporary working file
					f, err := tmpFat32(true, pre, post)
					if err != nil {
						t.Fatal(err)
					}
					if keepTmpFiles == "" {
						defer os.Remove(f.Name())
					} else {
						fmt.Println(f.Name())
					}
					fileInfo, err := f.Stat()
					if err != nil {
						t.Fatalf("error getting file info for tmpfile %s: %v", f.Name(), err)
					}
					fs, err := fat32.Read(f, fileInfo.Size()-pre-post, pre, 512)
					if err != nil {
						t.Fatalf("error reading fat32 filesystem from %s: %v", f.Name(), err)
					}
					readWriter, err := fs.OpenFile(tt.path, tt.mode)
					switch {
					case err != nil:
						t.Errorf("%s: unexpected error: %v", header, err)
					case readWriter == nil:
						t.Errorf("%s: Unexpected nil output", header)
					default:
						// write and then read
						bWrite := []byte(tt.contents)
						if tt.beginning {
							offset, err := readWriter.Seek(0, 0)
							if err != nil {
								t.Errorf("%s: Seek(0,0) unexpected error: %v", header, err)
								return
							}
							if offset != 0 {
								t.Errorf("%s: Seek(0,0) reset to %d instead of %d", header, offset, 0)
								return
							}
						} else {
							b := make([]byte, 512)
							_, err := readWriter.Read(b)
							if err != nil && err != io.EOF {
								t.Errorf("%s: io.ReadAll(readWriter) unexpected error: %v", header, err)
								return
							}
						}
						written, writeErr := readWriter.Write(bWrite)
						_, _ = readWriter.Seek(0, 0)
						bRead, readErr := io.ReadAll(readWriter)

						switch {
						case readErr != nil:
							t.Errorf("%s: io.ReadAll() unexpected error: %v", header, readErr)
						case (writeErr == nil && tt.err != nil) || (writeErr != nil && tt.err == nil) || (writeErr != nil && tt.err != nil && !strings.HasPrefix(writeErr.Error(), tt.err.Error())):
							t.Errorf("%s: readWriter.Write(b) mismatched errors, actual: %v , expected: %v", header, writeErr, tt.err)
						case written != len(bWrite) && tt.err == nil:
							t.Errorf("%s: readWriter.Write(b) wrote %d bytes instead of expected %d", header, written, len(bWrite))
						case string(bRead) != tt.expected && tt.err == nil:
							t.Errorf("%s: mismatched contents, actual then expected", header)
							t.Log(string(bRead))
							t.Log(tt.expected)
						}
					}
				})
			}
		}
		t.Run("entire image", func(t *testing.T) {
			runTest(t, 0, 0)
		})
		t.Run("embedded filesystem", func(t *testing.T) {
			runTest(t, 500, 1000)
		})
	})

	// write many files to exceed the first cluster, then read back
	t.Run("Write Many", func(t *testing.T) {
		//nolint:thelper // this is not a helper function
		runTest := func(t *testing.T, pre, post int64) {
			f, err := tmpFat32(false, pre, post)
			if err != nil {
				t.Fatal(err)
			}
			if keepTmpFiles == "" {
				defer os.Remove(f.Name())
			} else {
				fmt.Println(f.Name())
			}
			fileInfo, err := f.Stat()
			if err != nil {
				t.Fatalf("error getting file info for tmpfile %s: %v", f.Name(), err)
			}
			fs, err := fat32.Create(f, fileInfo.Size()-pre-post, pre, 512, " NO NAME")
			if err != nil {
				t.Fatalf("error reading fat32 filesystem from %s: %v", f.Name(), err)
			}

			pathPrefix := "/f"
			fileCount := 32
			for fileNumber := 1; fileNumber <= fileCount; fileNumber++ {
				fileName := fmt.Sprintf("%s%d", pathPrefix, fileNumber)
				fileContent := []byte(fileName)
				readWriter, err := fs.OpenFile(fileName, os.O_RDWR|os.O_CREATE)
				switch {
				case err != nil:
					t.Errorf("write many: unexpected error writing %s: %v", fileName, err)
				case readWriter == nil:
					t.Errorf("write many: unexpected nil output writing %s", fileName)
				default:
					_, _ = readWriter.Seek(0, 0)
					written, writeErr := readWriter.Write(fileContent)
					_, _ = readWriter.Seek(0, 0)
					readFileContent, readErr := io.ReadAll(readWriter)
					switch {
					case readErr != nil:
						t.Errorf("write many: io.ReadAll() unexpected error on %s: %v", fileName, readErr)
					case writeErr != nil:
						t.Errorf("write many: readWriter.Write(b) error on %s: %v", fileName, writeErr)
					case written != len(fileContent):
						t.Errorf("write many: readWriter.Write(b) wrote %d bytes instead of expected %d on %s", written, len(fileContent), fileName)
					case string(readFileContent) != fileName:
						t.Errorf("write many: mismatched contents on %s, expected: %s, got: %s", fileName, fileName, string(readFileContent))
					}
				}
			}

			dir, err := fs.ReadDir("/")
			if err != nil {
				t.Errorf("write many: error reading /: %v", err)
			}
			if len(dir) != fileCount {
				t.Errorf("write many: entry count mismatch on /: expected %d, got %d -- %v", fileCount, len(dir), dir)
			}
		}
		t.Run("entire image", func(t *testing.T) {
			runTest(t, 0, 0)
		})
		t.Run("embedded filesystem", func(t *testing.T) {
			runTest(t, 500, 1000)
		})
	})

	// large file should cross multiple clusters
	// out cluster size is 512 bytes, so make it 10+ clusters
	t.Run("Large File", func(t *testing.T) {
		//nolint:thelper // this is not a helper function
		runTest := func(t *testing.T, pre, post int64) {
			// get a temporary working file
			f, err := tmpFat32(true, pre, post)
			if err != nil {
				t.Fatal(err)
			}
			if keepTmpFiles == "" {
				defer os.Remove(f.Name())
			} else {
				fmt.Println(f.Name())
			}
			fileInfo, err := f.Stat()
			if err != nil {
				t.Fatalf("error getting file info for tmpfile %s: %v", f.Name(), err)
			}
			fs, err := fat32.Read(f, fileInfo.Size()-pre-post, pre, 512)
			if err != nil {
				t.Fatalf("error reading fat32 filesystem from %s: %v", f.Name(), err)
			}
			path := "/abcdefghi"
			mode := os.O_RDWR | os.O_CREATE
			// each cluster is 512 bytes, so use 10 clusters and a bit of another
			size := 10*512 + 22
			bWrite := make([]byte, size)
			header := fmt.Sprintf("OpenFile(%s, %s)", path, getOpenMode(mode))
			readWriter, err := fs.OpenFile(path, mode)
			switch {
			case err != nil:
				t.Errorf("%s: unexpected error: %v", header, err)
			case readWriter == nil:
				t.Errorf("%s: Unexpected nil output", header)
			default:
				// write and then read
				_, _ = rand.Read(bWrite)
				written, writeErr := readWriter.Write(bWrite)
				_, _ = readWriter.Seek(0, 0)
				bRead, readErr := io.ReadAll(readWriter)

				switch {
				case readErr != nil:
					t.Errorf("%s: io.ReadAll() unexpected error: %v", header, readErr)
				case writeErr != nil:
					t.Errorf("%s: readWriter.Write(b) unexpected error: %v", header, writeErr)
				case written != len(bWrite):
					t.Errorf("%s: readWriter.Write(b) wrote %d bytes instead of expected %d", header, written, len(bWrite))
				case !bytes.Equal(bWrite, bRead):
					t.Errorf("%s: mismatched contents, read %d expected %d, actual data then expected:", header, len(bRead), len(bWrite))
				}
			}
		}
		t.Run("entire image", func(t *testing.T) {
			runTest(t, 0, 0)
		})
		t.Run("embedded filesystem", func(t *testing.T) {
			runTest(t, 500, 1000)
		})
	})

	// large file should cross multiple clusters
	// out cluster size is 512 bytes, so make it 10+ clusters
	t.Run("Truncate File", func(t *testing.T) {
		// get a temporary working file
		f, err := tmpFat32(true, 0, 0)
		if err != nil {
			t.Fatal(err)
		}
		if keepTmpFiles == "" {
			defer os.Remove(f.Name())
		} else {
			fmt.Println(f.Name())
		}
		fileInfo, err := f.Stat()
		if err != nil {
			t.Fatalf("error getting file info for tmpfile %s: %v", f.Name(), err)
		}
		fs, err := fat32.Read(f, fileInfo.Size(), 0, 512)
		if err != nil {
			t.Fatalf("error reading fat32 filesystem from %s: %v", f.Name(), err)
		}
		p := "/abcdefghi"
		mode := os.O_RDWR | os.O_CREATE
		// each cluster is 512 bytes, so use 10 clusters and a bit of another
		size := 10*512 + 22
		bWrite := make([]byte, size)
		header := fmt.Sprintf("OpenFile(%s, %s)", p, getOpenMode(mode))
		readWriter, err := fs.OpenFile(p, mode)
		switch {
		case err != nil:
			t.Fatalf("%s: unexpected error: %v", header, err)
		case readWriter == nil:
			t.Fatalf("%s: Unexpected nil output", header)
		default:
			// write and then read
			_, _ = rand.Read(bWrite)
			written, writeErr := readWriter.Write(bWrite)
			_, _ = readWriter.Seek(0, 0)

			switch {
			case writeErr != nil:
				t.Fatalf("%s: readWriter.Write(b) unexpected error: %v", header, writeErr)
			case written != len(bWrite):
				t.Fatalf("%s: readWriter.Write(b) wrote %d bytes instead of expected %d", header, written, len(bWrite))
			}
		}
		// we now have written lots of data to the file. Close it, then reopen it to truncate
		if err := readWriter.Close(); err != nil {
			t.Fatalf("error closing file: %v", err)
		}
		// and open to truncate
		mode = os.O_RDWR | os.O_TRUNC
		readWriter, err = fs.OpenFile(p, mode)
		if err != nil {
			t.Fatalf("could not reopen file: %v", err)
		}
		// read the data
		bRead, readErr := io.ReadAll(readWriter)
		switch {
		case readErr != nil:
			t.Fatalf("%s: io.ReadAll() unexpected error: %v", header, readErr)
		case len(bRead) != 0:
			t.Fatalf("%s: readWriter.ReadAll(b) read %d bytes after truncate instead of expected %d", header, len(bRead), 0)
		}
	})

	// large files are often written in multiple passes
	t.Run("Streaming Large File", func(t *testing.T) {
		//nolint:thelper // this is not a helper function
		runTest := func(t *testing.T, pre, post int64) {
			// get a temporary working file
			f, err := tmpFat32(true, pre, post)
			if err != nil {
				t.Fatal(err)
			}
			if keepTmpFiles == "" {
				defer os.Remove(f.Name())
			} else {
				fmt.Println(f.Name())
			}
			fileInfo, err := f.Stat()
			if err != nil {
				t.Fatalf("error getting file info for tmpfile %s: %v", f.Name(), err)
			}
			fs, err := fat32.Read(f, fileInfo.Size()-pre-post, pre, 512)
			if err != nil {
				t.Fatalf("error reading fat32 filesystem from %s: %v", f.Name(), err)
			}
			path := "/abcdefghi"
			mode := os.O_RDWR | os.O_CREATE
			// each cluster is 512 bytes, so use 10 clusters and a bit of another
			size := 10*512 + 22
			bWrite := make([]byte, size)
			header := fmt.Sprintf("OpenFile(%s, %s)", path, getOpenMode(mode))
			readWriter, err := fs.OpenFile(path, mode)
			switch {
			case err != nil:
				t.Errorf("%s: unexpected error: %v", header, err)
			case readWriter == nil:
				t.Errorf("%s: Unexpected nil output", header)
			default:
				// success
			}

			_, _ = rand.Read(bWrite)
			writeSizes := []int{512, 1024, 256}
			low := 0
			for i := 0; low < len(bWrite); i++ {
				high := low + writeSizes[i%len(writeSizes)]
				if high > len(bWrite) {
					high = len(bWrite)
				}
				written, err := readWriter.Write(bWrite[low:high])
				if err != nil {
					t.Errorf("%s: readWriter.Write(b) unexpected error: %v", header, err)
				}
				if written != high-low {
					t.Errorf("%s: readWriter.Write(b) wrote %d bytes instead of expected %d", header, written, high-low)
				}
				low = high
			}

			_, _ = readWriter.Seek(0, 0)
			bRead, readErr := io.ReadAll(readWriter)

			switch {
			case readErr != nil:
				t.Errorf("%s: io.ReadAll() unexpected error: %v", header, readErr)
			case !bytes.Equal(bWrite, bRead):
				t.Errorf("%s: mismatched contents, read %d expected %d, actual data then expected:", header, len(bRead), len(bWrite))
			}
		}

		t.Run("entire image", func(t *testing.T) {
			runTest(t, 0, 0)
		})
		t.Run("embedded filesystem", func(t *testing.T) {
			runTest(t, 500, 1000)
		})
	})
}

func TestFat32Label(t *testing.T) {
	t.Run("read-label", func(t *testing.T) {
		// get a mock filesystem image
		f, err := tmpFat32(true, 0, 0)
		if err != nil {
			t.Fatal(err)
		}

		if keepTmpFiles == "" {
			defer os.Remove(f.Name())
		} else {
			fmt.Println(f.Name())
		}

		fileInfo, err := f.Stat()
		if err != nil {
			t.Fatalf("error getting file info for tmpfile %s: %v", f.Name(), err)
		}

		// read the filesystem
		fs, err := fat32.Read(f, fileInfo.Size(), 0, 512)
		if err != nil {
			t.Fatalf("error reading fat32 filesystem from %s: %v", f.Name(), err)
		}

		// validate the label
		label := fs.Label()
		if label != "go-diskfs" {
			t.Errorf("Unexpected label '%s', expected '%s'", label, "go-diskfs")
		}
	})

	t.Run("create-label", func(t *testing.T) {
		// get a mock filesystem image
		f, err := tmpFat32(false, 0, 0)
		if err != nil {
			t.Fatal(err)
		}

		if keepTmpFiles == "" {
			defer os.Remove(f.Name())
		} else {
			fmt.Println(f.Name())
		}

		fileInfo, err := f.Stat()
		if err != nil {
			t.Fatalf("error getting file info for tmpfile %s: %v", f.Name(), err)
		}

		// create an empty filesystem
		fs, err := fat32.Create(f, fileInfo.Size(), 0, 512, "go-diskfs")
		if err != nil {
			t.Fatalf("error creating fat32 filesystem: %v", err)
		}

		// read the label back
		label := fs.Label()
		if label != "go-diskfs" {
			t.Errorf("Unexpected label '%s', expected '%s'", label, "go-diskfs")
		}

		// re-open the filesystem
		if err := f.Close(); err != nil {
			t.Fatalf("error closing file %s: %v", f.Name(), err)
		}
		f, err = os.Open(f.Name())
		if err != nil {
			t.Fatalf("error re-opening file %s: %v", f.Name(), err)
		}

		// read the filesystem
		fs, err = fat32.Read(f, fileInfo.Size(), 0, 512)
		if err != nil {
			t.Fatalf("error reading fat32 filesystem from %s: %v", f.Name(), err)
		}

		// read-back the label
		label = fs.Label()
		if label != "go-diskfs" {
			t.Errorf("Unexpected label '%s', expected '%s'", label, "go-diskfs")
		}
	})

	t.Run("write-label", func(t *testing.T) {
		// get a mock filesystem image
		f, err := tmpFat32(false, 0, 0)
		if err != nil {
			t.Fatal(err)
		}

		if keepTmpFiles == "" {
			defer os.Remove(f.Name())
		} else {
			fmt.Println(f.Name())
		}

		fileInfo, err := f.Stat()
		if err != nil {
			t.Fatalf("error getting file info for tmpfile %s: %v", f.Name(), err)
		}

		// create an empty filesystem
		fs, err := fat32.Create(f, fileInfo.Size(), 0, 512, "go-diskfs")
		if err != nil {
			t.Fatalf("error creating fat32 filesystem: %v", err)
		}

		// set the label
		err = fs.SetLabel("Other Label")
		if err != nil {
			t.Fatalf("error setting label: %v", err)
		}

		// read the label back
		label := fs.Label()
		if label != "Other Label" {
			t.Errorf("Unexpected label '%s', expected '%s'", label, "Other Label")
		}

		// re-open the filesystem
		if err := f.Close(); err != nil {
			t.Fatalf("error closing file %s: %v", f.Name(), err)
		}
		f, err = os.Open(f.Name())
		if err != nil {
			t.Fatalf("error re-opening file %s: %v", f.Name(), err)
		}

		// read the filesystem
		fs, err = fat32.Read(f, fileInfo.Size(), 0, 512)
		if err != nil {
			t.Fatalf("error reading fat32 filesystem from %s: %v", f.Name(), err)
		}

		// read-back the label
		label = fs.Label()
		if label != "Other Label" {
			t.Errorf("Unexpected label '%s', expected '%s'", label, "Other Label")
		}
	})
}

func TestFat32MkdirCases(t *testing.T) {
	f, err := tmpFat32(false, 0, 0)
	if err != nil {
		t.Fatal(err)
	}
	defer os.Remove(f.Name())
	fs, err := fat32.Create(f, 1048576, 0, 512, "")
	if err != nil {
		t.Error(err.Error())
	}
	err = fs.Mkdir("/EFI/BOOT")
	if err != nil {
		t.Error(err.Error())
	}
	// Make the same folders but now lowercase ... I expect it not to create anything new,
	// these folders exist but are named /EFI/BOOT
	err = fs.Mkdir("/efi/boot")
	if err != nil {
		t.Error(err.Error())
	}
	files, err := fs.ReadDir("/")
	if err != nil {
		t.Error(err.Error())
	}
	if len(files) != 1 {
		for _, file := range files {
			fmt.Printf("file: %s\n", file.Name())
		}
		t.Fatalf("expected 1 file, found %d", len(files))
	}
}

func Test83Lowercase(t *testing.T) {
	// get a temporary working file
	f, err := tmpFat32(true, 0, 0)
	if err != nil {
		t.Fatal(err)
	}
	if keepTmpFiles == "" {
		defer os.Remove(f.Name())
	} else {
		fmt.Println(f.Name())
	}
	fileInfo, err := f.Stat()
	if err != nil {
		t.Fatalf("error getting file info for tmpfile %s: %v", f.Name(), err)
	}
	fs, err := fat32.Read(f, fileInfo.Size(), 0, 512)
	if err != nil {
		t.Fatalf("error reading fat32 filesystem from %s: %v", f.Name(), err)
	}

	// Ensure using correct masks for lowercase shortname and extension (bits 3 and 4, zero-based)
	files, err := fs.ReadDir("/lower83")
	if err != nil {
		t.Fatal(err)
	}
	expected := []string{"lower.low", "lower.UPP", "UPPER.low"}
	i := 0
	for _, file := range files {
		if file.Name() == "." || file.Name() == ".." {
			continue
		}
		if file.Name() != expected[i] {
			t.Errorf("got %q, expected %q", file.Name(), expected[i])
		}
		i++
	}
}

func TestOpenFileCaseInsensitive(t *testing.T) {
	// get a temporary working file
	f, err := tmpFat32(true, 0, 0)
	if err != nil {
		t.Fatal(err)
	}
	if keepTmpFiles == "" {
		defer os.Remove(f.Name())
	} else {
		fmt.Println(f.Name())
	}
	fileInfo, err := f.Stat()
	if err != nil {
		t.Fatalf("error getting file info for tmpfile %s: %v", f.Name(), err)
	}
	fs, err := fat32.Read(f, fileInfo.Size(), 0, 512)
	if err != nil {
		t.Fatalf("error reading fat32 filesystem from %s: %v", f.Name(), err)
	}

	// Ensure openfile is case-insensitive for the 8.3 name as well as the long name
	paths := []string{
		// The actual name
		"/lower83/lower.low",
		// Same name but different extension case
		"/lower83/lower.LOW",
		// Same name but different base case
		"/lower83/LOWER.LOW",
		// Actual name/case of non-8.3 file
		"/tercer_archivo",
		// Same name but uppercase
		"/TERCER_ARCHIVO",
	}
	for _, path := range paths {
		file, err := fs.OpenFile(path, os.O_RDONLY)
		if err != nil {
			t.Errorf("error opening %s: %v\n", path, err)
		} else {
			file.Close()
		}
	}
}

func testMkFile(fs filesystem.FileSystem, p string, size int) error {
	rw, err := fs.OpenFile(p, os.O_CREATE|os.O_RDWR)
	if err != nil {
		return err
	}
	smallFile := make([]byte, size)
	_, err = rw.Write(smallFile)
	if err != nil {
		return err
	}
	return nil
}

func TestCreateFileTree(t *testing.T) {
	testCreateFileTree(t, false)
}

func TestCreateFileTreeLazy(t *testing.T) {
	testCreateFileTree(t, true)
}

func testCreateFileTree(t *testing.T, lazy bool) {
	t.Helper()

	filename := "fat32_test"
	tmpDir := t.TempDir()
	tmpImgPath := filepath.Join(tmpDir, filename)

	// 6GB to test large disk
	size := int64(6 * 1024 * 1024 * 1024)
	d, err := diskfs.Create(tmpImgPath, size, diskfs.Raw, diskfs.SectorSizeDefault)
	if err != nil {
		t.Fatalf("error creating disk: %v", err)
	}

	spec := disk.FilesystemSpec{
		Partition: 0,
		FSType:    filesystem.TypeFat32,
	}
	fs, err := d.CreateFilesystem(spec)
	if err != nil {
		t.Fatalf("error creating filesystem: %v", err)
	}
	fs.(*fat32.FileSystem).SetLazy(lazy)

	if err := fs.Mkdir("/A"); err != nil {
		t.Errorf("Error making dir /A in root: %v", err)
	}
	if err := fs.Mkdir("/b"); err != nil {
		t.Errorf("Error making dir /b in root: %v", err)
	}
	if err := testMkFile(fs, "/rootfile", 11); err != nil {
		t.Errorf("Error making microfile in root: %v", err)
	}
	for i := 0; i < 100; i++ {
		dir := fmt.Sprintf("/b/sub%d", i)
		if err := fs.Mkdir(dir); err != nil {
			t.Errorf("Error making directory %s: %v", dir, err)
		}
		blobdir := path.Join(dir, "blob")
		if err := fs.Mkdir(blobdir); err != nil {
			t.Errorf("Error making directory %s: %v", blobdir, err)
		}
		file := path.Join(blobdir, "microfile")
		if err := testMkFile(fs, file, 11); err != nil {
			t.Errorf("Error making microfile %s: %v", file, err)
		}
		file = path.Join(blobdir, "randfile")
		size := mathrandv2.IntN(73) // #nosec G404
		if err := testMkFile(fs, file, size); err != nil {
			t.Errorf("Error making random file %s: %v", file, err)
		}
		file = path.Join(blobdir, "smallfile")
		if err := testMkFile(fs, file, 5*1024*1024); err != nil {
			t.Errorf("Error making small file %s: %v", file, err)
		}
	}
	file := "/b/sub49/blob/gigfile1"
	gb := 1024 * 1024 * 1024
	if err := testMkFile(fs, file, gb); err != nil {
		t.Errorf("Error making gigfile1 %s: %v", file, err)
	}
	file = "/b/sub50/blob/gigfile1"
	if err := testMkFile(fs, file, gb); err != nil {
		t.Errorf("Error making gigfile1 %s: %v", file, err)
	}
	file = "/b/sub51/blob/gigfile1"
	if err := testMkFile(fs, file, gb); err != nil {
		t.Errorf("Error making gigfile1 %s: %v", file, err)
	}
<<<<<<< HEAD
}

func Test_Rename(t *testing.T) {
	workingPath := "/"
	srcFile := "old.txt"
	dstFile := "new.txt"
	createFile := func(t *testing.T, fs *fat32.FileSystem, name, content string) {
		t.Helper()
		origFile, err := fs.OpenFile(filepath.Join(workingPath, name), os.O_CREATE|os.O_RDWR)
		if err != nil {
			t.Fatalf("Could not create file %s: %+v", name, err)
		}
		defer origFile.Close()
		// write test file
		_, err = origFile.Write([]byte(content))
		if err != nil {
			t.Fatalf("Could not Write file %s, %+v", name, err)
		}
	}
	readFile := func(t *testing.T, fs *fat32.FileSystem, name string) string {
		t.Helper()
		file, err := fs.OpenFile(filepath.Join(workingPath, name), os.O_RDONLY)
		if err != nil {
			t.Fatalf("file %s does not exist: %+v", name, err)
		}
		defer file.Close()
		buf := &bytes.Buffer{}
		_, err = io.Copy(buf, file)
		if err != nil {
			t.Fatalf("Could not read file %s: %+v", name, err)
		}
		return buf.String()
	}
	tests := []struct {
		name     string
		hasError bool
		pre      func(t *testing.T, fs *fat32.FileSystem)
		post     func(t *testing.T, fs *fat32.FileSystem)
	}{
		{
			name:     "simple renaming works without errors",
			hasError: false,
			pre: func(t *testing.T, fs *fat32.FileSystem) {
				t.Helper()
				createFile(t, fs, srcFile, "FooBar")
			},
			post: func(_ *testing.T, fs *fat32.FileSystem) {
				// check if original file is there -> should not be the case
				origFile, err := fs.OpenFile(srcFile, os.O_RDONLY)
				if err == nil {
					defer origFile.Close()
					t.Fatal("Original file is still there")
				}
				// check if new file is there -> should be the case
				content := readFile(t, fs, dstFile)
				if content != "FooBar" {
					t.Fatalf("Content should be '%s', but is '%s'", "FooBar", content)
				}
			},
		},
		{
			name:     "destination file already exists and gets overwritten",
			hasError: false,
			pre: func(_ *testing.T, fs *fat32.FileSystem) {
				createFile(t, fs, srcFile, "FooBar")
				// create destination file
				createFile(t, fs, dstFile, "This should be overwritten")
			},
			post: func(_ *testing.T, fs *fat32.FileSystem) {
				origFile, err := fs.OpenFile(filepath.Join(workingPath, srcFile), os.O_RDONLY)
				if err == nil {
					defer origFile.Close()
					t.Fatal("Original file is still there")
				}
				// check if new file is there -> should be the case
				content := readFile(t, fs, dstFile)
				if content != "FooBar" {
					t.Fatalf("Content should be '%s', but is '%s'", "FooBar", content)
				}
			},
		},
		{
			name:     "source file does not exist",
			hasError: true,
			pre: func(_ *testing.T, _ *fat32.FileSystem) {
				// do not create orig file
			},
			post: func(_ *testing.T, _ *fat32.FileSystem) {

			},
		},
		{
			name:     "renaming long file to short file",
			hasError: false,
			pre: func(t *testing.T, fs *fat32.FileSystem) {
				t.Helper()
				var s string
				for i := 0; i < 255; i++ {
					s += "a"
				}
				srcFile = s
				createFile(t, fs, s, "orig")
			},
			post: func(_ *testing.T, _ *fat32.FileSystem) {
				srcFile = "old.txt"
			},
		},
		{
			name:     "renaming short file to long file",
			hasError: false,
			pre: func(t *testing.T, fs *fat32.FileSystem) {
				t.Helper()
				var s string
				for i := 0; i < 255; i++ {
					s += "a"
				}
				dstFile = s
				createFile(t, fs, srcFile, "orig")
			},
			post: func(_ *testing.T, _ *fat32.FileSystem) {
				dstFile = "new.txt"
			},
		},
		{
			name:     "rename a non empty directory",
			hasError: false,
			pre: func(t *testing.T, fs *fat32.FileSystem) {
				t.Helper()
				err := fs.Mkdir(filepath.Join(workingPath, srcFile))
				if err != nil {
					t.Fatalf("Could not create directory %s: %+v", srcFile, err)
				}
				// create file in directory which is going to be moved
				createFile(t, fs, filepath.Join(srcFile, "test.txt"), "FooBar")
			},
			post: func(t *testing.T, fs *fat32.FileSystem) {
				t.Helper()
				_, err := fs.ReadDir(filepath.Join(workingPath, srcFile))
				if err == nil {
					t.Fatalf("source directory does exist: %+v", err)
				}
				_, err = fs.ReadDir(filepath.Join(workingPath, dstFile))
				if err != nil {
					t.Fatalf("destination directory does not exist: %+v", err)
				}
				content := readFile(t, fs, filepath.Join(dstFile, "test.txt"))
				if content != "FooBar" {
					t.Fatalf("Content should be '%s', but is '%s'", "FooBar", content)
				}
			},
		},
	}
	for _, test := range tests {
		t.Run(test.name, func(t *testing.T) {
			// get a mock filesystem image
			f, err := tmpFat32(false, 0, 0)
			if err != nil {
				t.Fatal(err)
			}

			if keepTmpFiles == "" {
				defer os.Remove(f.Name())
			} else {
				fmt.Println(f.Name())
			}

			fileInfo, err := f.Stat()
			if err != nil {
				t.Fatalf("error getting file info for tmpfile %s: %v", f.Name(), err)
			}

			// create an empty filesystem
			fs, err := fat32.Create(f, fileInfo.Size(), 0, 512, "go-diskfs")
			if err != nil {
				t.Fatalf("error creating fat32 filesystem: %v", err)
			}

			test.pre(t, fs)

			err = fs.Rename(filepath.Join(workingPath, srcFile), filepath.Join(workingPath, dstFile))

			if test.hasError {
				if err == nil {
					t.Fatal("No Error renaming file", err)
				}
			} else {
				if err != nil {
					t.Fatal("Error renaming file", err)
				}
			}

			test.post(t, fs)
		})
	}
}

func Test_Remove(t *testing.T) {
	workingPath := "/"
	fileToRemove := "fileToRemove.txt"
	createFile := func(t *testing.T, fs *fat32.FileSystem, name, content string) {
		t.Helper()
		origFile, err := fs.OpenFile(filepath.Join(workingPath, name), os.O_CREATE|os.O_RDWR)
		if err != nil {
			t.Fatalf("Could not create file %s: %+v", name, err)
		}
		defer origFile.Close()
		// write test file
		_, err = origFile.Write([]byte(content))
		if err != nil {
			t.Fatalf("Could not Write file %s, %+v", name, err)
		}
	}
	tests := []struct {
		name     string
		hasError bool
		errorMsg string
		pre      func(t *testing.T, fs *fat32.FileSystem)
		post     func(t *testing.T, fs *fat32.FileSystem)
	}{
		{
			name:     "simple remove works without",
			hasError: false,
			pre: func(t *testing.T, fs *fat32.FileSystem) {
				t.Helper()
				createFile(t, fs, fileToRemove, "FooBar")
			},
			post: func(t *testing.T, fs *fat32.FileSystem) {
				t.Helper()
				// check if original file is there -> should not be the case
				origFile, err := fs.OpenFile(fileToRemove, os.O_RDONLY)
				if err == nil {
					defer origFile.Close()
					t.Fatal("Original file is still there")
				}
			},
		},
		{
			name:     "file to remove does not exist",
			hasError: true,
			errorMsg: "target file /fileToRemove.txt does not exist",
			pre: func(_ *testing.T, _ *fat32.FileSystem) {
				// do not create any file
			},
			post: func(_ *testing.T, _ *fat32.FileSystem) {

			},
		},
		{
			name:     "removing multiple files",
			hasError: false,
			pre: func(t *testing.T, fs *fat32.FileSystem) {
				t.Helper()
				var s string
				for i := 0; i < 10240; i++ {
					s += "this is a big file\n"
				}
				for i := 0; i < 50; i++ {
					createFile(t, fs, fmt.Sprintf("file%d.txt", i), "small file")
				}
				createFile(t, fs, fileToRemove, s)
				for i := 50; i < 100; i++ {
					createFile(t, fs, fmt.Sprintf("file%d.txt", i), "small file")
				}
			},
			post: func(t *testing.T, fs *fat32.FileSystem) {
				t.Helper()
				for i := 0; i < 100; i++ {
					err := fs.Remove(fmt.Sprintf("/file%d.txt", i))
					if err != nil {
						t.Fatalf("expected no error, but got %v", err)
					}
				}
			},
		},
		{
			name:     "removing empty dir",
			hasError: false,
			pre: func(t *testing.T, fs *fat32.FileSystem) {
				t.Helper()
				if err := fs.Mkdir(filepath.Join(workingPath, fileToRemove)); err != nil {
					t.Fatalf("could not create test directory: %+v", err)
				}
			},
			post: func(t *testing.T, fs *fat32.FileSystem) {
				t.Helper()
				_, err := fs.ReadDir(filepath.Join(workingPath, fileToRemove))
				if err == nil {
					t.Fatalf("Expected that dir cannot be read, but is still there")
				}
			},
		},
		{
			name:     "cannot delete dir with content",
			hasError: true,
			pre: func(t *testing.T, fs *fat32.FileSystem) {
				t.Helper()
				if err := fs.Mkdir(filepath.Join(workingPath, fileToRemove)); err != nil {
					t.Fatalf("could not create test directory: %+v", err)
				}
				// file within dir to remove
				createFile(t, fs, filepath.Join(workingPath, fileToRemove, "test"), "foo")
			},
			post: func(t *testing.T, fs *fat32.FileSystem) {
				t.Helper()
				_, err := fs.ReadDir(filepath.Join(workingPath, fileToRemove))
				if err != nil {
					t.Fatalf("Expected that dir can be read, but has error: %+v", err)
				}
			},
		},
	}
	for _, test := range tests {
		t.Run(test.name, func(t *testing.T) {
			// get a mock filesystem image
			f, err := tmpFat32(false, 0, 0)
			if err != nil {
				t.Fatal(err)
			}

			if keepTmpFiles == "" {
				defer os.Remove(f.Name())
			} else {
				fmt.Println(f.Name())
			}

			fileInfo, err := f.Stat()
			if err != nil {
				t.Fatalf("error getting file info for tmpfile %s: %v", f.Name(), err)
			}

			// create an empty filesystem
			fs, err := fat32.Create(f, fileInfo.Size(), 0, 512, "go-diskfs")
			if err != nil {
				t.Fatalf("error creating fat32 filesystem: %v", err)
			}

			test.pre(t, fs)

			err = fs.Remove(filepath.Join(workingPath, fileToRemove))

			if test.hasError {
				if err == nil {
					t.Fatal("No Error renaming file", err)
				} else if !strings.Contains(err.Error(), test.errorMsg) {
					t.Fatalf("Error does not contain expected msg: %s. Original error: %v", test.errorMsg, err)
				}
			} else {
				if err != nil {
					t.Fatal("Error removing file", err)
				}
			}

			test.post(t, fs)
		})
=======

	if err := fs.(*fat32.FileSystem).Commit(); err != nil {
		t.Errorf("Error committing filesystem: %v", err)
>>>>>>> e6fcaedb
	}
}<|MERGE_RESOLUTION|>--- conflicted
+++ resolved
@@ -1154,7 +1154,10 @@
 	if err := testMkFile(fs, file, gb); err != nil {
 		t.Errorf("Error making gigfile1 %s: %v", file, err)
 	}
-<<<<<<< HEAD
+
+	if err := fs.(*fat32.FileSystem).Commit(); err != nil {
+		t.Errorf("Error committing filesystem: %v", err)
+	}
 }
 
 func Test_Rename(t *testing.T) {
@@ -1509,10 +1512,5 @@
 
 			test.post(t, fs)
 		})
-=======
-
-	if err := fs.(*fat32.FileSystem).Commit(); err != nil {
-		t.Errorf("Error committing filesystem: %v", err)
->>>>>>> e6fcaedb
 	}
 }