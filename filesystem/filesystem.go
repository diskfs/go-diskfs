--- conflicted
+++ resolved
@@ -35,19 +35,15 @@
 	// ReadDir read the contents of a directory
 	ReadDir(pathname string) ([]os.FileInfo, error)
 	// OpenFile open a handle to read or write to a file
-<<<<<<< HEAD
-	OpenFile(string, int) (File, error)
-	// RemoveFile removes a file from the filesystem
-	RemoveFile(p string) error
-	// RenameFile renames a file from the filesystem
-	RenameFile(p, newFileName string) error
-=======
 	OpenFile(pathname string, flag int) (File, error)
 	// Rename renames (moves) oldpath to newpath. If newpath already exists and is not a directory, Rename replaces it.
 	Rename(oldpath, newpath string) error
 	// removes the named file or (empty) directory.
 	Remove(pathname string) error
->>>>>>> 2043c8a9
+	// RemoveFile removes a file from the filesystem
+	RemoveFile(p string) error
+	// RenameFile renames a file from the filesystem
+	RenameFile(p, newFileName string) error
 	// Label get the label for the filesystem, or "" if none. Be careful to trim it, as it may contain
 	// leading or following whitespace. The label is passed as-is and not cleaned up at all.
 	Label() string
