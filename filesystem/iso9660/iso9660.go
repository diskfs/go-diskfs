--- conflicted
+++ resolved
@@ -461,14 +461,6 @@
 	return f, nil
 }
 
-<<<<<<< HEAD
-func (fs *FileSystem) RemoveFile(p string) error {
-	return fmt.Errorf("not implemented")
-}
-
-func (fs *FileSystem) RenameFile(p, newFileName string) error {
-	return fmt.Errorf("not implemented")
-=======
 // Rename renames (moves) oldpath to newpath. If newpath already exists and is not a directory, Rename replaces it.
 func (fsm *FileSystem) Rename(oldpath, newpath string) error {
 	if fsm.workspace == "" {
@@ -482,7 +474,14 @@
 		return filesystem.ErrReadonlyFilesystem
 	}
 	return os.Remove(path.Join(fsm.workspace, p))
->>>>>>> 2043c8a9
+}
+
+func (fs *FileSystem) RemoveFile(p string) error {
+	return fmt.Errorf("not implemented")
+}
+
+func (fs *FileSystem) RenameFile(p, newFileName string) error {
+	return fmt.Errorf("not implemented")
 }
 
 // readDirectory - read directory entry on iso only (not workspace)
