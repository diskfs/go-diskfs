--- conflicted
+++ resolved
@@ -426,14 +426,6 @@
 	return f, nil
 }
 
-<<<<<<< HEAD
-func (fs *FileSystem) RemoveFile(p string) error {
-	return fmt.Errorf("not implemented")
-}
-
-func (fs *FileSystem) RenameFile(p, newFileName string) error {
-	return fmt.Errorf("not implemented")
-=======
 // Rename renames (moves) oldpath to newpath. If newpath already exists and is not a directory, Rename replaces it.
 func (fs *FileSystem) Rename(oldpath, newpath string) error {
 	if fs.workspace == "" {
@@ -447,7 +439,14 @@
 		return filesystem.ErrReadonlyFilesystem
 	}
 	return os.Remove(path.Join(fs.workspace, p))
->>>>>>> 2043c8a9
+}
+
+func (fs *FileSystem) RemoveFile(p string) error {
+	return fmt.Errorf("not implemented")
+}
+
+func (fs *FileSystem) RenameFile(p, newFileName string) error {
+	return fmt.Errorf("not implemented")
 }
 
 // readDirectory - read directory entry on squashfs only (not workspace)
